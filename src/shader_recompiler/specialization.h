--- conflicted
+++ resolved
@@ -100,13 +100,6 @@
                      [](auto& spec, const auto& desc, AmdGpu::Buffer sharp) {
                          spec.is_integer = AmdGpu::IsInteger(sharp.GetNumberFmt());
                      });
-<<<<<<< HEAD
-        ForEachSharp(binding, images, info->images,
-                     [](auto& spec, const auto& desc, AmdGpu::Image sharp) {
-                         spec.type = sharp.GetBoundType();
-                         spec.is_integer = AmdGpu::IsInteger(sharp.GetNumberFmt());
-                     });
-=======
         ForEachSharp(
             binding, images, info->images, [](auto& spec, const auto& desc, AmdGpu::Image sharp) {
                 spec.type =
@@ -120,7 +113,6 @@
                     spec.normalized_components = AmdGpu::NumComponents(sharp.GetDataFmt());
                 }
             });
->>>>>>> a4dba67e
         ForEachSharp(binding, fmasks, info->fmasks,
                      [](auto& spec, const auto& desc, AmdGpu::Image sharp) {
                          spec.width = sharp.width;
